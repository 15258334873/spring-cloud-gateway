/*
 * Copyright 2013-2020 the original author or authors.
 *
 * Licensed under the Apache License, Version 2.0 (the "License");
 * you may not use this file except in compliance with the License.
 * You may obtain a copy of the License at
 *
 *      https://www.apache.org/licenses/LICENSE-2.0
 *
 * Unless required by applicable law or agreed to in writing, software
 * distributed under the License is distributed on an "AS IS" BASIS,
 * WITHOUT WARRANTIES OR CONDITIONS OF ANY KIND, either express or implied.
 * See the License for the specific language governing permissions and
 * limitations under the License.
 */

package org.springframework.cloud.gateway.config;

import java.security.cert.X509Certificate;
import java.time.Duration;
import java.util.List;
import java.util.Set;
import java.util.function.Supplier;

import io.netty.channel.ChannelOption;
import io.netty.handler.ssl.util.InsecureTrustManagerFactory;
import org.apache.commons.logging.Log;
import org.apache.commons.logging.LogFactory;
import reactor.core.publisher.Flux;
import reactor.netty.http.Http11SslContextSpec;
import reactor.netty.http.Http2SslContextSpec;
import reactor.netty.http.HttpProtocol;
import reactor.netty.http.client.HttpClient;
import reactor.netty.http.client.WebsocketClientSpec;
import reactor.netty.http.server.WebsocketServerSpec;
import reactor.netty.resources.ConnectionProvider;
import reactor.netty.tcp.SslProvider.ProtocolSslContextSpec;
import reactor.netty.transport.ProxyProvider;

import org.springframework.beans.factory.BeanFactory;
import org.springframework.beans.factory.ObjectProvider;
import org.springframework.beans.factory.annotation.Qualifier;
import org.springframework.boot.actuate.autoconfigure.endpoint.condition.ConditionalOnAvailableEndpoint;
import org.springframework.boot.actuate.health.Health;
import org.springframework.boot.autoconfigure.AutoConfigureAfter;
import org.springframework.boot.autoconfigure.AutoConfigureBefore;
import org.springframework.boot.autoconfigure.condition.ConditionalOnBean;
import org.springframework.boot.autoconfigure.condition.ConditionalOnClass;
import org.springframework.boot.autoconfigure.condition.ConditionalOnMissingBean;
import org.springframework.boot.autoconfigure.condition.ConditionalOnProperty;
import org.springframework.boot.autoconfigure.condition.NoneNestedConditions;
import org.springframework.boot.autoconfigure.security.SecurityProperties;
import org.springframework.boot.autoconfigure.web.ServerProperties;
import org.springframework.boot.autoconfigure.web.embedded.NettyWebServerFactoryCustomizer;
import org.springframework.boot.autoconfigure.web.reactive.HttpHandlerAutoConfiguration;
import org.springframework.boot.autoconfigure.web.reactive.WebFluxAutoConfiguration;
import org.springframework.boot.context.properties.EnableConfigurationProperties;
import org.springframework.boot.context.properties.PropertyMapper;
import org.springframework.boot.web.embedded.netty.NettyReactiveWebServerFactory;
import org.springframework.cloud.gateway.actuate.GatewayControllerEndpoint;
import org.springframework.cloud.gateway.actuate.GatewayLegacyControllerEndpoint;
import org.springframework.cloud.gateway.config.conditional.ConditionalOnEnabledFilter;
import org.springframework.cloud.gateway.config.conditional.ConditionalOnEnabledGlobalFilter;
import org.springframework.cloud.gateway.config.conditional.ConditionalOnEnabledPredicate;
import org.springframework.cloud.gateway.filter.AdaptCachedBodyGlobalFilter;
import org.springframework.cloud.gateway.filter.ForwardPathFilter;
import org.springframework.cloud.gateway.filter.ForwardRoutingFilter;
import org.springframework.cloud.gateway.filter.GlobalFilter;
import org.springframework.cloud.gateway.filter.NettyRoutingFilter;
import org.springframework.cloud.gateway.filter.NettyWriteResponseFilter;
import org.springframework.cloud.gateway.filter.RemoveCachedBodyFilter;
import org.springframework.cloud.gateway.filter.RouteToRequestUrlFilter;
import org.springframework.cloud.gateway.filter.WebsocketRoutingFilter;
import org.springframework.cloud.gateway.filter.WeightCalculatorWebFilter;
import org.springframework.cloud.gateway.filter.factory.AddRequestHeaderGatewayFilterFactory;
import org.springframework.cloud.gateway.filter.factory.AddRequestParameterGatewayFilterFactory;
import org.springframework.cloud.gateway.filter.factory.AddResponseHeaderGatewayFilterFactory;
import org.springframework.cloud.gateway.filter.factory.CacheRequestBodyGatewayFilterFactory;
import org.springframework.cloud.gateway.filter.factory.DedupeResponseHeaderGatewayFilterFactory;
import org.springframework.cloud.gateway.filter.factory.GatewayFilterFactory;
import org.springframework.cloud.gateway.filter.factory.MapRequestHeaderGatewayFilterFactory;
import org.springframework.cloud.gateway.filter.factory.PrefixPathGatewayFilterFactory;
import org.springframework.cloud.gateway.filter.factory.PreserveHostHeaderGatewayFilterFactory;
import org.springframework.cloud.gateway.filter.factory.RedirectToGatewayFilterFactory;
import org.springframework.cloud.gateway.filter.factory.RemoveRequestHeaderGatewayFilterFactory;
import org.springframework.cloud.gateway.filter.factory.RemoveRequestParameterGatewayFilterFactory;
import org.springframework.cloud.gateway.filter.factory.RemoveResponseHeaderGatewayFilterFactory;
import org.springframework.cloud.gateway.filter.factory.RequestHeaderSizeGatewayFilterFactory;
import org.springframework.cloud.gateway.filter.factory.RequestHeaderToRequestUriGatewayFilterFactory;
import org.springframework.cloud.gateway.filter.factory.RequestRateLimiterGatewayFilterFactory;
import org.springframework.cloud.gateway.filter.factory.RequestSizeGatewayFilterFactory;
import org.springframework.cloud.gateway.filter.factory.RetryGatewayFilterFactory;
import org.springframework.cloud.gateway.filter.factory.RewriteLocationResponseHeaderGatewayFilterFactory;
import org.springframework.cloud.gateway.filter.factory.RewritePathGatewayFilterFactory;
import org.springframework.cloud.gateway.filter.factory.RewriteResponseHeaderGatewayFilterFactory;
import org.springframework.cloud.gateway.filter.factory.SaveSessionGatewayFilterFactory;
import org.springframework.cloud.gateway.filter.factory.SecureHeadersGatewayFilterFactory;
import org.springframework.cloud.gateway.filter.factory.SecureHeadersProperties;
import org.springframework.cloud.gateway.filter.factory.SetPathGatewayFilterFactory;
import org.springframework.cloud.gateway.filter.factory.SetRequestHeaderGatewayFilterFactory;
import org.springframework.cloud.gateway.filter.factory.SetRequestHostHeaderGatewayFilterFactory;
import org.springframework.cloud.gateway.filter.factory.SetResponseHeaderGatewayFilterFactory;
import org.springframework.cloud.gateway.filter.factory.SetStatusGatewayFilterFactory;
import org.springframework.cloud.gateway.filter.factory.StripPrefixGatewayFilterFactory;
import org.springframework.cloud.gateway.filter.factory.TokenRelayGatewayFilterFactory;
import org.springframework.cloud.gateway.filter.factory.rewrite.GzipMessageBodyResolver;
import org.springframework.cloud.gateway.filter.factory.rewrite.MessageBodyDecoder;
import org.springframework.cloud.gateway.filter.factory.rewrite.MessageBodyEncoder;
import org.springframework.cloud.gateway.filter.factory.rewrite.ModifyRequestBodyGatewayFilterFactory;
import org.springframework.cloud.gateway.filter.factory.rewrite.ModifyResponseBodyGatewayFilterFactory;
import org.springframework.cloud.gateway.filter.headers.ForwardedHeadersFilter;
import org.springframework.cloud.gateway.filter.headers.GRPCRequestHeadersFilter;
import org.springframework.cloud.gateway.filter.headers.GRPCResponseHeadersFilter;
import org.springframework.cloud.gateway.filter.headers.HttpHeadersFilter;
import org.springframework.cloud.gateway.filter.headers.RemoveHopByHopHeadersFilter;
import org.springframework.cloud.gateway.filter.headers.TransferEncodingNormalizationHeadersFilter;
import org.springframework.cloud.gateway.filter.headers.XForwardedHeadersFilter;
import org.springframework.cloud.gateway.filter.ratelimit.KeyResolver;
import org.springframework.cloud.gateway.filter.ratelimit.PrincipalNameKeyResolver;
import org.springframework.cloud.gateway.filter.ratelimit.RateLimiter;
import org.springframework.cloud.gateway.handler.FilteringWebHandler;
import org.springframework.cloud.gateway.handler.RoutePredicateHandlerMapping;
import org.springframework.cloud.gateway.handler.predicate.AfterRoutePredicateFactory;
import org.springframework.cloud.gateway.handler.predicate.BeforeRoutePredicateFactory;
import org.springframework.cloud.gateway.handler.predicate.BetweenRoutePredicateFactory;
import org.springframework.cloud.gateway.handler.predicate.CloudFoundryRouteServiceRoutePredicateFactory;
import org.springframework.cloud.gateway.handler.predicate.CookieRoutePredicateFactory;
import org.springframework.cloud.gateway.handler.predicate.HeaderRoutePredicateFactory;
import org.springframework.cloud.gateway.handler.predicate.HostRoutePredicateFactory;
import org.springframework.cloud.gateway.handler.predicate.MethodRoutePredicateFactory;
import org.springframework.cloud.gateway.handler.predicate.PathRoutePredicateFactory;
import org.springframework.cloud.gateway.handler.predicate.QueryRoutePredicateFactory;
import org.springframework.cloud.gateway.handler.predicate.ReadBodyRoutePredicateFactory;
import org.springframework.cloud.gateway.handler.predicate.RemoteAddrRoutePredicateFactory;
import org.springframework.cloud.gateway.handler.predicate.RoutePredicateFactory;
import org.springframework.cloud.gateway.handler.predicate.WeightRoutePredicateFactory;
import org.springframework.cloud.gateway.route.CachingRouteLocator;
import org.springframework.cloud.gateway.route.CompositeRouteDefinitionLocator;
import org.springframework.cloud.gateway.route.CompositeRouteLocator;
import org.springframework.cloud.gateway.route.InMemoryRouteDefinitionRepository;
import org.springframework.cloud.gateway.route.RouteDefinitionLocator;
import org.springframework.cloud.gateway.route.RouteDefinitionRepository;
import org.springframework.cloud.gateway.route.RouteDefinitionRouteLocator;
import org.springframework.cloud.gateway.route.RouteDefinitionWriter;
import org.springframework.cloud.gateway.route.RouteLocator;
import org.springframework.cloud.gateway.route.RouteRefreshListener;
import org.springframework.cloud.gateway.route.builder.RouteLocatorBuilder;
import org.springframework.cloud.gateway.support.ConfigurationService;
import org.springframework.cloud.gateway.support.StringToZonedDateTimeConverter;
import org.springframework.context.ApplicationEventPublisher;
import org.springframework.context.ConfigurableApplicationContext;
import org.springframework.context.annotation.Bean;
import org.springframework.context.annotation.Conditional;
import org.springframework.context.annotation.Configuration;
import org.springframework.context.annotation.DependsOn;
import org.springframework.context.annotation.Primary;
import org.springframework.core.annotation.AnnotationAwareOrderComparator;
import org.springframework.core.convert.ConversionService;
import org.springframework.core.env.Environment;
import org.springframework.http.codec.ServerCodecConfigurer;
import org.springframework.security.oauth2.client.OAuth2AuthorizedClient;
import org.springframework.security.oauth2.client.ReactiveOAuth2AuthorizedClientManager;
import org.springframework.security.web.server.SecurityWebFilterChain;
import org.springframework.util.CollectionUtils;
import org.springframework.util.StringUtils;
import org.springframework.validation.Validator;
import org.springframework.web.reactive.DispatcherHandler;
import org.springframework.web.reactive.socket.client.ReactorNettyWebSocketClient;
import org.springframework.web.reactive.socket.client.WebSocketClient;
import org.springframework.web.reactive.socket.server.RequestUpgradeStrategy;
import org.springframework.web.reactive.socket.server.WebSocketService;
import org.springframework.web.reactive.socket.server.support.HandshakeWebSocketService;
import org.springframework.web.reactive.socket.server.upgrade.ReactorNettyRequestUpgradeStrategy;

import static org.springframework.cloud.gateway.config.HttpClientProperties.Pool.PoolType.DISABLED;
import static org.springframework.cloud.gateway.config.HttpClientProperties.Pool.PoolType.FIXED;

/**
 * @author Spencer Gibb
 * @author Ziemowit Stolarczyk
 * @author Mete Alpaslan Katırcıoğlu
 * @author Alberto C. Ríos
 */
@Configuration(proxyBeanMethods = false)
@ConditionalOnProperty(name = "spring.cloud.gateway.enabled", matchIfMissing = true)
@EnableConfigurationProperties
@AutoConfigureBefore({ HttpHandlerAutoConfiguration.class, WebFluxAutoConfiguration.class })
@AutoConfigureAfter({ GatewayReactiveLoadBalancerClientAutoConfiguration.class,
		GatewayClassPathWarningAutoConfiguration.class })
@ConditionalOnClass(DispatcherHandler.class)
public class GatewayAutoConfiguration {

	@Bean
	public StringToZonedDateTimeConverter stringToZonedDateTimeConverter() {
		return new StringToZonedDateTimeConverter();
	}

	@Bean
	public RouteLocatorBuilder routeLocatorBuilder(ConfigurableApplicationContext context) {
		return new RouteLocatorBuilder(context);
	}

	@Bean
	@ConditionalOnMissingBean
	public PropertiesRouteDefinitionLocator propertiesRouteDefinitionLocator(GatewayProperties properties) {
		return new PropertiesRouteDefinitionLocator(properties);
	}

	@Bean
	@ConditionalOnMissingBean(RouteDefinitionRepository.class)
	public InMemoryRouteDefinitionRepository inMemoryRouteDefinitionRepository() {
		return new InMemoryRouteDefinitionRepository();
	}

	@Bean
	@Primary
	public RouteDefinitionLocator routeDefinitionLocator(List<RouteDefinitionLocator> routeDefinitionLocators) {
		return new CompositeRouteDefinitionLocator(Flux.fromIterable(routeDefinitionLocators));
	}

	@Bean
	public ConfigurationService gatewayConfigurationService(BeanFactory beanFactory,
			@Qualifier("webFluxConversionService") ObjectProvider<ConversionService> conversionService,
			ObjectProvider<Validator> validator) {
		return new ConfigurationService(beanFactory, conversionService, validator);
	}

	@Bean
	public RouteLocator routeDefinitionRouteLocator(GatewayProperties properties,
			List<GatewayFilterFactory> gatewayFilters, List<RoutePredicateFactory> predicates,
			RouteDefinitionLocator routeDefinitionLocator, ConfigurationService configurationService) {
		return new RouteDefinitionRouteLocator(routeDefinitionLocator, predicates, gatewayFilters, properties,
				configurationService);
	}

	@Bean
	@Primary
	@ConditionalOnMissingBean(name = "cachedCompositeRouteLocator")
	// TODO: property to disable composite?
	public RouteLocator cachedCompositeRouteLocator(List<RouteLocator> routeLocators) {
		return new CachingRouteLocator(new CompositeRouteLocator(Flux.fromIterable(routeLocators)));
	}

	@Bean
	@ConditionalOnClass(name = "org.springframework.cloud.client.discovery.event.HeartbeatMonitor")
	public RouteRefreshListener routeRefreshListener(ApplicationEventPublisher publisher) {
		return new RouteRefreshListener(publisher);
	}

	@Bean
	public FilteringWebHandler filteringWebHandler(List<GlobalFilter> globalFilters) {
		return new FilteringWebHandler(globalFilters);
	}

	@Bean
	public GlobalCorsProperties globalCorsProperties() {
		return new GlobalCorsProperties();
	}

	@Bean
	public RoutePredicateHandlerMapping routePredicateHandlerMapping(FilteringWebHandler webHandler,
			RouteLocator routeLocator, GlobalCorsProperties globalCorsProperties, Environment environment) {
		return new RoutePredicateHandlerMapping(webHandler, routeLocator, globalCorsProperties, environment);
	}

	@Bean
	public GatewayProperties gatewayProperties() {
		return new GatewayProperties();
	}

	// ConfigurationProperty beans

	@Bean
	public SecureHeadersProperties secureHeadersProperties() {
		return new SecureHeadersProperties();
	}

	@Bean
	@ConditionalOnProperty(name = "spring.cloud.gateway.forwarded.enabled", matchIfMissing = true)
	public ForwardedHeadersFilter forwardedHeadersFilter() {
		return new ForwardedHeadersFilter();
	}

	// HttpHeaderFilter beans

	@Bean
	public RemoveHopByHopHeadersFilter removeHopByHopHeadersFilter() {
		return new RemoveHopByHopHeadersFilter();
	}

	@Bean
	@ConditionalOnProperty(name = "spring.cloud.gateway.x-forwarded.enabled", matchIfMissing = true)
	public XForwardedHeadersFilter xForwardedHeadersFilter() {
		return new XForwardedHeadersFilter();
	}

	@Bean
<<<<<<< HEAD
	@ConditionalOnProperty(name = "server.http2.enabled", matchIfMissing = true)
	public GRPCRequestHeadersFilter gRPCRequestHeadersFilter() {
		return new GRPCRequestHeadersFilter();
	}

	@Bean
	@ConditionalOnProperty(name = "server.http2.enabled", matchIfMissing = true)
	public GRPCResponseHeadersFilter gRPCResponseHeadersFilter() {
		return new GRPCResponseHeadersFilter();
=======
	public TransferEncodingNormalizationHeadersFilter transferEncodingNormalizationHeadersFilter() {
		return new TransferEncodingNormalizationHeadersFilter();
>>>>>>> ad22f981
	}

	// GlobalFilter beans

	@Bean
	@ConditionalOnEnabledGlobalFilter
	public AdaptCachedBodyGlobalFilter adaptCachedBodyGlobalFilter() {
		return new AdaptCachedBodyGlobalFilter();
	}

	@Bean
	@ConditionalOnEnabledGlobalFilter
	public RemoveCachedBodyFilter removeCachedBodyFilter() {
		return new RemoveCachedBodyFilter();
	}

	@Bean
	@ConditionalOnEnabledGlobalFilter
	public RouteToRequestUrlFilter routeToRequestUrlFilter() {
		return new RouteToRequestUrlFilter();
	}

	@Bean
	@ConditionalOnEnabledGlobalFilter
	public ForwardRoutingFilter forwardRoutingFilter(ObjectProvider<DispatcherHandler> dispatcherHandler) {
		return new ForwardRoutingFilter(dispatcherHandler);
	}

	@Bean
	@ConditionalOnEnabledGlobalFilter
	public ForwardPathFilter forwardPathFilter() {
		return new ForwardPathFilter();
	}

	@Bean
	@ConditionalOnEnabledGlobalFilter(WebsocketRoutingFilter.class)
	public WebSocketService webSocketService(RequestUpgradeStrategy requestUpgradeStrategy) {
		return new HandshakeWebSocketService(requestUpgradeStrategy);
	}

	@Bean
	@ConditionalOnEnabledGlobalFilter
	public WebsocketRoutingFilter websocketRoutingFilter(WebSocketClient webSocketClient,
			WebSocketService webSocketService, ObjectProvider<List<HttpHeadersFilter>> headersFilters) {
		return new WebsocketRoutingFilter(webSocketClient, webSocketService, headersFilters);
	}

	@Bean
	@ConditionalOnEnabledPredicate(WeightRoutePredicateFactory.class)
	public WeightCalculatorWebFilter weightCalculatorWebFilter(ConfigurationService configurationService,
			ObjectProvider<RouteLocator> routeLocator) {
		return new WeightCalculatorWebFilter(routeLocator, configurationService);
	}

	// Predicate Factory beans

	@Bean
	@ConditionalOnEnabledPredicate
	public AfterRoutePredicateFactory afterRoutePredicateFactory() {
		return new AfterRoutePredicateFactory();
	}

	@Bean
	@ConditionalOnEnabledPredicate
	public BeforeRoutePredicateFactory beforeRoutePredicateFactory() {
		return new BeforeRoutePredicateFactory();
	}

	@Bean
	@ConditionalOnEnabledPredicate
	public BetweenRoutePredicateFactory betweenRoutePredicateFactory() {
		return new BetweenRoutePredicateFactory();
	}

	@Bean
	@ConditionalOnEnabledPredicate
	public CookieRoutePredicateFactory cookieRoutePredicateFactory() {
		return new CookieRoutePredicateFactory();
	}

	@Bean
	@ConditionalOnEnabledPredicate
	public HeaderRoutePredicateFactory headerRoutePredicateFactory() {
		return new HeaderRoutePredicateFactory();
	}

	@Bean
	@ConditionalOnEnabledPredicate
	public HostRoutePredicateFactory hostRoutePredicateFactory() {
		return new HostRoutePredicateFactory();
	}

	@Bean
	@ConditionalOnEnabledPredicate
	public MethodRoutePredicateFactory methodRoutePredicateFactory() {
		return new MethodRoutePredicateFactory();
	}

	@Bean
	@ConditionalOnEnabledPredicate
	public PathRoutePredicateFactory pathRoutePredicateFactory() {
		return new PathRoutePredicateFactory();
	}

	@Bean
	@ConditionalOnEnabledPredicate
	public QueryRoutePredicateFactory queryRoutePredicateFactory() {
		return new QueryRoutePredicateFactory();
	}

	@Bean
	@ConditionalOnEnabledPredicate
	public ReadBodyRoutePredicateFactory readBodyPredicateFactory(ServerCodecConfigurer codecConfigurer) {
		return new ReadBodyRoutePredicateFactory(codecConfigurer.getReaders());
	}

	@Bean
	@ConditionalOnEnabledPredicate
	public RemoteAddrRoutePredicateFactory remoteAddrRoutePredicateFactory() {
		return new RemoteAddrRoutePredicateFactory();
	}

	@Bean
	@DependsOn("weightCalculatorWebFilter")
	@ConditionalOnEnabledPredicate
	public WeightRoutePredicateFactory weightRoutePredicateFactory() {
		return new WeightRoutePredicateFactory();
	}

	@Bean
	@ConditionalOnEnabledPredicate
	public CloudFoundryRouteServiceRoutePredicateFactory cloudFoundryRouteServiceRoutePredicateFactory() {
		return new CloudFoundryRouteServiceRoutePredicateFactory();
	}

	// GatewayFilter Factory beans

	@Bean
	@ConditionalOnEnabledFilter
	public AddRequestHeaderGatewayFilterFactory addRequestHeaderGatewayFilterFactory() {
		return new AddRequestHeaderGatewayFilterFactory();
	}

	@Bean
	@ConditionalOnEnabledFilter
	public MapRequestHeaderGatewayFilterFactory mapRequestHeaderGatewayFilterFactory() {
		return new MapRequestHeaderGatewayFilterFactory();
	}

	@Bean
	@ConditionalOnEnabledFilter
	public AddRequestParameterGatewayFilterFactory addRequestParameterGatewayFilterFactory() {
		return new AddRequestParameterGatewayFilterFactory();
	}

	@Bean
	@ConditionalOnEnabledFilter
	public AddResponseHeaderGatewayFilterFactory addResponseHeaderGatewayFilterFactory() {
		return new AddResponseHeaderGatewayFilterFactory();
	}

	@Bean
	@ConditionalOnEnabledFilter
	public ModifyRequestBodyGatewayFilterFactory modifyRequestBodyGatewayFilterFactory(
			ServerCodecConfigurer codecConfigurer) {
		return new ModifyRequestBodyGatewayFilterFactory(codecConfigurer.getReaders());
	}

	@Bean
	@ConditionalOnEnabledFilter
	public DedupeResponseHeaderGatewayFilterFactory dedupeResponseHeaderGatewayFilterFactory() {
		return new DedupeResponseHeaderGatewayFilterFactory();
	}

	@Bean
	@ConditionalOnEnabledFilter
	public ModifyResponseBodyGatewayFilterFactory modifyResponseBodyGatewayFilterFactory(
			ServerCodecConfigurer codecConfigurer, Set<MessageBodyDecoder> bodyDecoders,
			Set<MessageBodyEncoder> bodyEncoders) {
		return new ModifyResponseBodyGatewayFilterFactory(codecConfigurer.getReaders(), bodyDecoders, bodyEncoders);
	}

	@Bean
	@ConditionalOnEnabledFilter
	public CacheRequestBodyGatewayFilterFactory cacheRequestBodyGatewayFilterFactory() {
		return new CacheRequestBodyGatewayFilterFactory();
	}

	@Bean
	@ConditionalOnEnabledFilter
	public PrefixPathGatewayFilterFactory prefixPathGatewayFilterFactory() {
		return new PrefixPathGatewayFilterFactory();
	}

	@Bean
	@ConditionalOnEnabledFilter
	public PreserveHostHeaderGatewayFilterFactory preserveHostHeaderGatewayFilterFactory() {
		return new PreserveHostHeaderGatewayFilterFactory();
	}

	@Bean
	@ConditionalOnEnabledFilter
	public RedirectToGatewayFilterFactory redirectToGatewayFilterFactory() {
		return new RedirectToGatewayFilterFactory();
	}

	@Bean
	@ConditionalOnEnabledFilter
	public RemoveRequestHeaderGatewayFilterFactory removeRequestHeaderGatewayFilterFactory() {
		return new RemoveRequestHeaderGatewayFilterFactory();
	}

	@Bean
	@ConditionalOnEnabledFilter
	public RemoveRequestParameterGatewayFilterFactory removeRequestParameterGatewayFilterFactory() {
		return new RemoveRequestParameterGatewayFilterFactory();
	}

	@Bean
	@ConditionalOnEnabledFilter
	public RemoveResponseHeaderGatewayFilterFactory removeResponseHeaderGatewayFilterFactory() {
		return new RemoveResponseHeaderGatewayFilterFactory();
	}

	@Bean(name = PrincipalNameKeyResolver.BEAN_NAME)
	@ConditionalOnBean(RateLimiter.class)
	@ConditionalOnMissingBean(KeyResolver.class)
	@ConditionalOnEnabledFilter(RequestRateLimiterGatewayFilterFactory.class)
	public PrincipalNameKeyResolver principalNameKeyResolver() {
		return new PrincipalNameKeyResolver();
	}

	@Bean
	@ConditionalOnBean({ RateLimiter.class, KeyResolver.class })
	@ConditionalOnEnabledFilter
	public RequestRateLimiterGatewayFilterFactory requestRateLimiterGatewayFilterFactory(RateLimiter rateLimiter,
			KeyResolver resolver) {
		return new RequestRateLimiterGatewayFilterFactory(rateLimiter, resolver);
	}

	@Bean
	@ConditionalOnEnabledFilter
	public RewritePathGatewayFilterFactory rewritePathGatewayFilterFactory() {
		return new RewritePathGatewayFilterFactory();
	}

	@Bean
	@ConditionalOnEnabledFilter
	public RetryGatewayFilterFactory retryGatewayFilterFactory() {
		return new RetryGatewayFilterFactory();
	}

	@Bean
	@ConditionalOnEnabledFilter
	public SetPathGatewayFilterFactory setPathGatewayFilterFactory() {
		return new SetPathGatewayFilterFactory();
	}

	@Bean
	@ConditionalOnEnabledFilter
	public SecureHeadersGatewayFilterFactory secureHeadersGatewayFilterFactory(SecureHeadersProperties properties) {
		return new SecureHeadersGatewayFilterFactory(properties);
	}

	@Bean
	@ConditionalOnEnabledFilter
	public SetRequestHeaderGatewayFilterFactory setRequestHeaderGatewayFilterFactory() {
		return new SetRequestHeaderGatewayFilterFactory();
	}

	@Bean
	@ConditionalOnEnabledFilter
	public SetRequestHostHeaderGatewayFilterFactory setRequestHostHeaderGatewayFilterFactory() {
		return new SetRequestHostHeaderGatewayFilterFactory();
	}

	@Bean
	@ConditionalOnEnabledFilter
	public SetResponseHeaderGatewayFilterFactory setResponseHeaderGatewayFilterFactory() {
		return new SetResponseHeaderGatewayFilterFactory();
	}

	@Bean
	@ConditionalOnEnabledFilter
	public RewriteResponseHeaderGatewayFilterFactory rewriteResponseHeaderGatewayFilterFactory() {
		return new RewriteResponseHeaderGatewayFilterFactory();
	}

	@Bean
	@ConditionalOnEnabledFilter
	public RewriteLocationResponseHeaderGatewayFilterFactory rewriteLocationResponseHeaderGatewayFilterFactory() {
		return new RewriteLocationResponseHeaderGatewayFilterFactory();
	}

	@Bean
	@ConditionalOnEnabledFilter
	public SetStatusGatewayFilterFactory setStatusGatewayFilterFactory() {
		return new SetStatusGatewayFilterFactory();
	}

	@Bean
	@ConditionalOnEnabledFilter
	public SaveSessionGatewayFilterFactory saveSessionGatewayFilterFactory() {
		return new SaveSessionGatewayFilterFactory();
	}

	@Bean
	@ConditionalOnEnabledFilter
	public StripPrefixGatewayFilterFactory stripPrefixGatewayFilterFactory() {
		return new StripPrefixGatewayFilterFactory();
	}

	@Bean
	@ConditionalOnEnabledFilter
	public RequestHeaderToRequestUriGatewayFilterFactory requestHeaderToRequestUriGatewayFilterFactory() {
		return new RequestHeaderToRequestUriGatewayFilterFactory();
	}

	@Bean
	@ConditionalOnEnabledFilter
	public RequestSizeGatewayFilterFactory requestSizeGatewayFilterFactory() {
		return new RequestSizeGatewayFilterFactory();
	}

	@Bean
	@ConditionalOnEnabledFilter
	public RequestHeaderSizeGatewayFilterFactory requestHeaderSizeGatewayFilterFactory() {
		return new RequestHeaderSizeGatewayFilterFactory();
	}

	@Bean
	public GzipMessageBodyResolver gzipMessageBodyResolver() {
		return new GzipMessageBodyResolver();
	}

	@Configuration(proxyBeanMethods = false)
	@ConditionalOnClass(HttpClient.class)
	protected static class NettyConfiguration {

		protected final Log logger = LogFactory.getLog(getClass());

		@Bean
		@ConditionalOnProperty(name = "spring.cloud.gateway.httpserver.wiretap")
		public NettyWebServerFactoryCustomizer nettyServerWiretapCustomizer(Environment environment,
				ServerProperties serverProperties) {
			return new NettyWebServerFactoryCustomizer(environment, serverProperties) {
				@Override
				public void customize(NettyReactiveWebServerFactory factory) {
					factory.addServerCustomizers(httpServer -> httpServer.wiretap(true));
					super.customize(factory);
				}
			};
		}

		@Bean
		@ConditionalOnMissingBean
		public HttpClient gatewayHttpClient(HttpClientProperties properties, ServerProperties serverProperties,
				List<HttpClientCustomizer> customizers) {

			// configure pool resources
			ConnectionProvider connectionProvider = buildConnectionProvider(properties);

			HttpClient httpClient = HttpClient.create(connectionProvider)
					// TODO: move customizations to HttpClientCustomizers
					.httpResponseDecoder(spec -> {
						if (properties.getMaxHeaderSize() != null) {
							// cast to int is ok, since @Max is Integer.MAX_VALUE
							spec.maxHeaderSize((int) properties.getMaxHeaderSize().toBytes());
						}
						if (properties.getMaxInitialLineLength() != null) {
							// cast to int is ok, since @Max is Integer.MAX_VALUE
							spec.maxInitialLineLength((int) properties.getMaxInitialLineLength().toBytes());
						}
						return spec;
					});

			if (serverProperties.getHttp2().isEnabled()) {
				httpClient = httpClient.protocol(HttpProtocol.HTTP11, HttpProtocol.H2);
			}

			if (properties.getConnectTimeout() != null) {
				httpClient = httpClient.option(ChannelOption.CONNECT_TIMEOUT_MILLIS, properties.getConnectTimeout());
			}

			// configure proxy if proxy host is set.
			if (StringUtils.hasText(properties.getProxy().getHost())) {
				HttpClientProperties.Proxy proxy = properties.getProxy();

				httpClient = httpClient.proxy(proxySpec -> {
					ProxyProvider.Builder builder = proxySpec.type(proxy.getType()).host(proxy.getHost());

					PropertyMapper map = PropertyMapper.get();

					map.from(proxy::getPort).whenNonNull().to(builder::port);
					map.from(proxy::getUsername).whenHasText().to(builder::username);
					map.from(proxy::getPassword).whenHasText().to(password -> builder.password(s -> password));
					map.from(proxy::getNonProxyHostsPattern).whenHasText().to(builder::nonProxyHosts);
				});
			}

			HttpClientProperties.Ssl ssl = properties.getSsl();
			if ((ssl.getKeyStore() != null && ssl.getKeyStore().length() > 0)
					|| ssl.getTrustedX509CertificatesForTrustManager().length > 0 || ssl.isUseInsecureTrustManager()) {
				httpClient = httpClient.secure(sslContextSpec -> {
					// configure ssl
					ProtocolSslContextSpec clientSslContext = (serverProperties.getHttp2().isEnabled())
							? Http2SslContextSpec.forClient() : Http11SslContextSpec.forClient();
					clientSslContext.configure(sslContextBuilder -> {
						X509Certificate[] trustedX509Certificates = ssl.getTrustedX509CertificatesForTrustManager();
						if (trustedX509Certificates.length > 0) {
							sslContextBuilder.trustManager(trustedX509Certificates);
						}
						else if (ssl.isUseInsecureTrustManager()) {
							sslContextBuilder.trustManager(InsecureTrustManagerFactory.INSTANCE);
						}

						try {
							sslContextBuilder.keyManager(ssl.getKeyManagerFactory());
						}
						catch (Exception e) {
							logger.error(e);
						}
					});

					sslContextSpec.sslContext(clientSslContext).handshakeTimeout(ssl.getHandshakeTimeout())
							.closeNotifyFlushTimeout(ssl.getCloseNotifyFlushTimeout())
							.closeNotifyReadTimeout(ssl.getCloseNotifyReadTimeout());
				});
			}
			else if (serverProperties.getHttp2().isEnabled()) {
				httpClient = httpClient.secure(sslContextSpec -> {
					Http2SslContextSpec clientSslCtxt = Http2SslContextSpec.forClient()
							.configure(builder -> builder.trustManager(InsecureTrustManagerFactory.INSTANCE));
					sslContextSpec.sslContext(clientSslCtxt).handshakeTimeout(ssl.getHandshakeTimeout())
							.closeNotifyFlushTimeout(ssl.getCloseNotifyFlushTimeout())
							.closeNotifyReadTimeout(ssl.getCloseNotifyReadTimeout());
				});
			}

			if (properties.isWiretap()) {
				httpClient = httpClient.wiretap(true);
			}

			if (properties.isCompression()) {
				httpClient = httpClient.compress(true);
			}

			if (!CollectionUtils.isEmpty(customizers)) {
				customizers.sort(AnnotationAwareOrderComparator.INSTANCE);
				for (HttpClientCustomizer customizer : customizers) {
					httpClient = customizer.customize(httpClient);
				}
			}

			return httpClient;
		}

		private ConnectionProvider buildConnectionProvider(HttpClientProperties properties) {
			HttpClientProperties.Pool pool = properties.getPool();

			ConnectionProvider connectionProvider;
			if (pool.getType() == DISABLED) {
				connectionProvider = ConnectionProvider.newConnection();
			}
			else {
				// create either Fixed or Elastic pool
				ConnectionProvider.Builder builder = ConnectionProvider.builder(pool.getName());
				if (pool.getType() == FIXED) {
					builder.maxConnections(pool.getMaxConnections()).pendingAcquireMaxCount(-1)
							.pendingAcquireTimeout(Duration.ofMillis(pool.getAcquireTimeout()));
				}
				else {
					// Elastic
					builder.maxConnections(Integer.MAX_VALUE).pendingAcquireTimeout(Duration.ofMillis(0))
							.pendingAcquireMaxCount(-1);
				}

				if (pool.getMaxIdleTime() != null) {
					builder.maxIdleTime(pool.getMaxIdleTime());
				}
				if (pool.getMaxLifeTime() != null) {
					builder.maxLifeTime(pool.getMaxLifeTime());
				}
				builder.evictInBackground(pool.getEvictionInterval());
				builder.metrics(pool.isMetrics());
				connectionProvider = builder.build();
			}
			return connectionProvider;
		}

		@Bean
		public HttpClientProperties httpClientProperties() {
			return new HttpClientProperties();
		}

		@Bean
		@ConditionalOnEnabledGlobalFilter
		public NettyRoutingFilter routingFilter(HttpClient httpClient,
				ObjectProvider<List<HttpHeadersFilter>> headersFilters, HttpClientProperties properties) {
			return new NettyRoutingFilter(httpClient, headersFilters, properties);
		}

		@Bean
		@ConditionalOnEnabledGlobalFilter(NettyRoutingFilter.class)
		public NettyWriteResponseFilter nettyWriteResponseFilter(GatewayProperties properties) {
			return new NettyWriteResponseFilter(properties.getStreamingMediaTypes());
		}

		@Bean
		@ConditionalOnEnabledGlobalFilter(WebsocketRoutingFilter.class)
		public ReactorNettyWebSocketClient reactorNettyWebSocketClient(HttpClientProperties properties,
				HttpClient httpClient) {
			Supplier<WebsocketClientSpec.Builder> builderSupplier = () -> {
				WebsocketClientSpec.Builder builder = WebsocketClientSpec.builder()
						.handlePing(properties.getWebsocket().isProxyPing());
				if (properties.getWebsocket().getMaxFramePayloadLength() != null) {
					builder.maxFramePayloadLength(properties.getWebsocket().getMaxFramePayloadLength());
				}
				return builder;
			};
			return new ReactorNettyWebSocketClient(httpClient, builderSupplier);
		}

		@Bean
		@ConditionalOnEnabledGlobalFilter(WebsocketRoutingFilter.class)
		public ReactorNettyRequestUpgradeStrategy reactorNettyRequestUpgradeStrategy(
				HttpClientProperties httpClientProperties) {

			Supplier<WebsocketServerSpec.Builder> builderSupplier = () -> {
				WebsocketServerSpec.Builder builder = WebsocketServerSpec.builder();
				HttpClientProperties.Websocket websocket = httpClientProperties.getWebsocket();
				PropertyMapper map = PropertyMapper.get();
				map.from(websocket::getMaxFramePayloadLength).whenNonNull().to(builder::maxFramePayloadLength);
				map.from(websocket::isProxyPing).to(builder::handlePing);
				return builder;
			};

			return new ReactorNettyRequestUpgradeStrategy(builderSupplier);
		}

	}

	@Configuration(proxyBeanMethods = false)
	@ConditionalOnClass(Health.class)
	protected static class GatewayActuatorConfiguration {

		@Bean
		@ConditionalOnProperty(name = "spring.cloud.gateway.actuator.verbose.enabled", matchIfMissing = true)
		@ConditionalOnAvailableEndpoint
		public GatewayControllerEndpoint gatewayControllerEndpoint(List<GlobalFilter> globalFilters,
				List<GatewayFilterFactory> gatewayFilters, List<RoutePredicateFactory> routePredicates,
				RouteDefinitionWriter routeDefinitionWriter, RouteLocator routeLocator,
				RouteDefinitionLocator routeDefinitionLocator) {
			return new GatewayControllerEndpoint(globalFilters, gatewayFilters, routePredicates, routeDefinitionWriter,
					routeLocator, routeDefinitionLocator);
		}

		@Bean
		@Conditional(OnVerboseDisabledCondition.class)
		@ConditionalOnAvailableEndpoint
		public GatewayLegacyControllerEndpoint gatewayLegacyControllerEndpoint(
				RouteDefinitionLocator routeDefinitionLocator, List<GlobalFilter> globalFilters,
				List<GatewayFilterFactory> gatewayFilters, List<RoutePredicateFactory> routePredicates,
				RouteDefinitionWriter routeDefinitionWriter, RouteLocator routeLocator) {
			return new GatewayLegacyControllerEndpoint(routeDefinitionLocator, globalFilters, gatewayFilters,
					routePredicates, routeDefinitionWriter, routeLocator);
		}

	}

	private static class OnVerboseDisabledCondition extends NoneNestedConditions {

		OnVerboseDisabledCondition() {
			super(ConfigurationPhase.REGISTER_BEAN);
		}

		@ConditionalOnProperty(name = "spring.cloud.gateway.actuator.verbose.enabled", matchIfMissing = true)
		static class VerboseDisabled {

		}

	}

	@Configuration(proxyBeanMethods = false)
	@ConditionalOnProperty(name = "spring.cloud.gateway.enabled", matchIfMissing = true)
	@ConditionalOnClass({ OAuth2AuthorizedClient.class, SecurityWebFilterChain.class, SecurityProperties.class })
	@ConditionalOnEnabledFilter(TokenRelayGatewayFilterFactory.class)
	protected static class TokenRelayConfiguration {

		@Bean
		public TokenRelayGatewayFilterFactory tokenRelayGatewayFilterFactory(
				ObjectProvider<ReactiveOAuth2AuthorizedClientManager> clientManager) {
			return new TokenRelayGatewayFilterFactory(clientManager);
		}

	}

}<|MERGE_RESOLUTION|>--- conflicted
+++ resolved
@@ -295,7 +295,6 @@
 	}
 
 	@Bean
-<<<<<<< HEAD
 	@ConditionalOnProperty(name = "server.http2.enabled", matchIfMissing = true)
 	public GRPCRequestHeadersFilter gRPCRequestHeadersFilter() {
 		return new GRPCRequestHeadersFilter();
@@ -305,10 +304,11 @@
 	@ConditionalOnProperty(name = "server.http2.enabled", matchIfMissing = true)
 	public GRPCResponseHeadersFilter gRPCResponseHeadersFilter() {
 		return new GRPCResponseHeadersFilter();
-=======
+	}
+
+	@Bean
 	public TransferEncodingNormalizationHeadersFilter transferEncodingNormalizationHeadersFilter() {
 		return new TransferEncodingNormalizationHeadersFilter();
->>>>>>> ad22f981
 	}
 
 	// GlobalFilter beans
