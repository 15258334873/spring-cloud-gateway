/*
 * Copyright 2013-2020 the original author or authors.
 *
 * Licensed under the Apache License, Version 2.0 (the "License");
 * you may not use this file except in compliance with the License.
 * You may obtain a copy of the License at
 *
 *      https://www.apache.org/licenses/LICENSE-2.0
 *
 * Unless required by applicable law or agreed to in writing, software
 * distributed under the License is distributed on an "AS IS" BASIS,
 * WITHOUT WARRANTIES OR CONDITIONS OF ANY KIND, either express or implied.
 * See the License for the specific language governing permissions and
 * limitations under the License.
 */

package org.springframework.cloud.gateway.filter;

import java.util.List;

import io.netty.buffer.ByteBuf;
import org.apache.commons.logging.Log;
import org.apache.commons.logging.LogFactory;
import reactor.core.publisher.Flux;
import reactor.core.publisher.Mono;
import reactor.netty.Connection;

import org.springframework.core.Ordered;
import org.springframework.core.io.buffer.DataBuffer;
import org.springframework.core.io.buffer.DataBufferFactory;
import org.springframework.core.io.buffer.DefaultDataBufferFactory;
import org.springframework.core.io.buffer.NettyDataBufferFactory;
import org.springframework.http.MediaType;
import org.springframework.http.server.reactive.ServerHttpResponse;
import org.springframework.lang.Nullable;
import org.springframework.web.server.ServerWebExchange;

import static org.springframework.cloud.gateway.support.ServerWebExchangeUtils.CLIENT_RESPONSE_CONN_ATTR;

/**
 * @author Spencer Gibb
 */
public class NettyWriteResponseFilter implements GlobalFilter, Ordered {

	/**
	 * Order for write response filter.
	 */
	public static final int WRITE_RESPONSE_FILTER_ORDER = -1;

	private static final Log log = LogFactory.getLog(NettyWriteResponseFilter.class);

	private final List<MediaType> streamingMediaTypes;

	public NettyWriteResponseFilter(List<MediaType> streamingMediaTypes) {
		this.streamingMediaTypes = streamingMediaTypes;
	}

	@Override
	public int getOrder() {
		return WRITE_RESPONSE_FILTER_ORDER;
	}

	@Override
	public Mono<Void> filter(ServerWebExchange exchange, GatewayFilterChain chain) {
		// NOTICE: nothing in "pre" filter stage as CLIENT_RESPONSE_CONN_ATTR is not added
		// until the NettyRoutingFilter is run
		// @formatter:off
		return chain.filter(exchange)
				.doOnError(throwable -> cleanup(exchange))
				.then(Mono.defer(() -> {
					Connection connection = exchange.getAttribute(CLIENT_RESPONSE_CONN_ATTR);

					if (connection == null) {
						return Mono.empty();
					}
					if (log.isTraceEnabled()) {
						log.trace("NettyWriteResponseFilter start inbound: "
								+ connection.channel().id().asShortText() + ", outbound: "
								+ exchange.getLogPrefix());
					}
					ServerHttpResponse response = exchange.getResponse();

					// TODO: needed?
					final Flux<DataBuffer> body = connection
							.inbound()
							.receive()
							.retain()
							.map(byteBuf -> wrap(byteBuf, response));

					MediaType contentType = null;
					try {
						contentType = response.getHeaders().getContentType();
					}
					catch (Exception e) {
						if (log.isTraceEnabled()) {
							log.trace("invalid media type", e);
						}
					}
					return (isStreamingMediaType(contentType)
							? response.writeAndFlushWith(body.map(Flux::just))
							: response.writeWith(body));
				})).doOnCancel(() -> cleanup(exchange));
		// @formatter:on
	}

	protected DataBuffer wrap(ByteBuf byteBuf, ServerHttpResponse response) {
		DataBufferFactory bufferFactory = response.bufferFactory();
		if (bufferFactory instanceof NettyDataBufferFactory) {
			NettyDataBufferFactory factory = (NettyDataBufferFactory) bufferFactory;
			return factory.wrap(byteBuf);
		}
		// MockServerHttpResponse creates these
		else if (bufferFactory instanceof DefaultDataBufferFactory) {
			DataBuffer buffer = ((DefaultDataBufferFactory) bufferFactory).allocateBuffer(byteBuf.readableBytes());
			buffer.write(byteBuf.nioBuffer());
			byteBuf.release();
			return buffer;
		}
		throw new IllegalArgumentException("Unkown DataBufferFactory type " + bufferFactory.getClass());
	}

	private void cleanup(ServerWebExchange exchange) {
		Connection connection = exchange.getAttribute(CLIENT_RESPONSE_CONN_ATTR);
		if (connection != null && connection.channel().isActive() && !connection.isPersistent()) {
			connection.dispose();
		}
	}

	// TODO: use framework if possible
	private boolean isStreamingMediaType(@Nullable MediaType contentType) {
<<<<<<< HEAD
		return (contentType != null && this.streamingMediaTypes.stream().anyMatch(contentType::isCompatibleWith));
=======
		if (contentType != null) {
			for (int i = 0; i < streamingMediaTypes.size(); i++) {
				if (streamingMediaTypes.get(i).isCompatibleWith(contentType)) {
					return true;
				}
			}
		}
		return false;
>>>>>>> 7cb009d2
	}

}<|MERGE_RESOLUTION|>--- conflicted
+++ resolved
@@ -128,9 +128,6 @@
 
 	// TODO: use framework if possible
 	private boolean isStreamingMediaType(@Nullable MediaType contentType) {
-<<<<<<< HEAD
-		return (contentType != null && this.streamingMediaTypes.stream().anyMatch(contentType::isCompatibleWith));
-=======
 		if (contentType != null) {
 			for (int i = 0; i < streamingMediaTypes.size(); i++) {
 				if (streamingMediaTypes.get(i).isCompatibleWith(contentType)) {
@@ -139,7 +136,6 @@
 			}
 		}
 		return false;
->>>>>>> 7cb009d2
 	}
 
 }