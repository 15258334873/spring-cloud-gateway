test:
  hostport: httpbin.org:80
  #  hostport: localhost:5000
  #  uri: http://${test.hostport}
  uri: lb://testservice

spring:
  profiles:
    include: logging

  cloud:
    gateway:
      globalcors:
        cors-configurations:
          '[/**]':
            maxAge: 10
            allowedOrigins: "*"
            allowedMethods:
            - GET
      default-filters:
      - AddResponseHeader=X-Response-Default-Foo, Default-Bar
      - PrefixPath=/httpbin

      # TODO: breakup configuration for individual tests (though some are reused)
      routes:
      # =====================================
      - host_example_to_httpbin=${test.uri}, Host=**.example.org

      # =====================================
      - id: host_foo_path_headers_to_httpbin
        uri: ${test.uri}
        predicates:
        - Host=**.foo.org
        - Path=/headers
        - Method=GET
        - Header=X-Request-Id, \d+
        - Query=foo, ba.
        - Query=baz
        - Cookie=chocolate, ch.p
        - After=1900-01-20T17:42:47.789-07:00[America/Denver]
        filters:
        - AddResponseHeader=X-Response-Foo, Bar

      # =====================================
      - id: add_request_header_test
        uri: ${test.uri}
        predicates:
        - Host=**.addrequestheader.org
        - Path=/headers
        filters:
        - AddRequestHeader=X-Request-Foo, Bar

      # =====================================
      - id: add_request_parameter_test
        uri: ${test.uri}
        predicates:
        - Host=**.addrequestparameter.org
        - Path=/get
        filters:
        - AddRequestParameter=foo, bar

      # =====================================
      - id: add_response_header_test
        uri: ${test.uri}
        predicates:
        - Host=**.addresponseheader.org
        - Path=/headers
        filters:
        - AddResponseHeader=X-Request-Foo, Bar

        # =====================================
      - id: circuitbreaker_exception_fallback_test
        uri: ${test.uri}
        predicates:
          - Host=**.circuitbreakerexceptionfallback.org
        filters:
          - name: CircuitBreaker
            args:
              name: fallbackcmd
              fallbackUri: forward:/circuitbreakerExceptionFallback

        # =====================================
      - id: circuitbreaker_fallback_test
        uri: ${test.uri}
        predicates:
          - Host=**.circuitbreakerfallback.org
        filters:
          - name: CircuitBreaker
            args:
              name: fallbackcmd
              fallbackUri: forward:/circuitbreakerFallbackController

        # =====================================
      - id: change_uri_test
        uri: ${test.uri}
        predicates:
          - Host=**.changeuri.org
          - Header=X-CF-Forwarded-Url
        filters:
          - RequestHeaderToRequestUri=X-CF-Forwarded-Url

        # =====================================
      - id: cloudfoundry_routeservice_test
        uri: ${test.uri}
        predicates:
          - CloudFoundryRouteService=
        filters:
          - RequestHeaderToRequestUri=X-CF-Forwarded-Url

        # =====================================
      - id: cookie_regex_test
        uri: ${test.uri}
        predicates:
          - Host=**.cookieregex.org
          - Cookie=mycookie, hello.*

      # =====================================
      - id: dedupe_response_header_test
        uri: ${test.uri}
        predicates:
          - Host=**.deduperesponseheader.org
          - Path=/headers
        filters:
          - AddResponseHeader=Access-Control-Allow-Credentials, true
          - AddResponseHeader=Access-Control-Allow-Credentials, false
          - AddResponseHeader=Access-Control-Allow-Origin, https://musk.mars
          - AddResponseHeader=Access-Control-Allow-Origin, *
          - AddResponseHeader=Scout-Cookie, Thin Mints
          - AddResponseHeader=Scout-Cookie, S'mores
          - AddResponseHeader=Next-Week-Lottery-Numbers, 4
          - AddResponseHeader=Next-Week-Lottery-Numbers, 2
          - AddResponseHeader=Next-Week-Lottery-Numbers, 2
          - AddResponseHeader=Next-Week-Lottery-Numbers, 42
          - DedupeResponseHeader=Access-Control-Allow-Credentials Access-Control-Allow-Origin, RETAIN_FIRST
          - DedupeResponseHeader=Scout-Cookie, RETAIN_LAST
          - DedupeResponseHeader=Next-Week-Lottery-Numbers, RETAIN_UNIQUE

      # =====================================
      - id: forward_test
        uri: forward:/localcontroller
        predicates:
        - Host=**.forward.org

        # =====================================
      - id: header_test
        uri: ${test.uri}
        predicates:
          - Header=Foo, .*

      # =====================================
      - id: host_backwards_compatible_test
        uri: ${test.uri}
        predicates:
        - name: Host
          args:
            pattern: '**.hostpatternarg.org'

      # =====================================
      - id: host_backwards_compatible_shortcut_test
        uri: ${test.uri}
        predicates:
        - Host=**.hostpatternshortcut.org

      # =====================================
      - id: host_multi_test
        uri: ${test.uri}
        predicates:
        - Host=**.hostmulti1.org,**.hostmulti2.org

      # =====================================
<<<<<<< HEAD
      - id: sccb_success_test
        uri: ${test.uri}
        predicates:
        - Host=**.sccbsuccess.org
        filters:
        - CircuitBreaker=successcmd

        # =====================================
      - id: sccb_timeout_test
        uri: ${test.uri}
        predicates:
          - Host=**.sccbtimeout.org
        filters:
          - CircuitBreaker=timeoutcmd

      # =====================================
      - id: sccb_failure_test
        uri: ${test.uri}
        predicates:
        - Host=**.sccbfailure.org
        filters:
          - CircuitBreaker=failcmd

      # =====================================
      - id: circuitbreaker_exception_fallback_test
        uri: ${test.uri}
        predicates:
          - Host=**.circuitbreakerexceptionfallback.org
        filters:
          - name: CircuitBreaker
            args:
              name: fallbackcmd
              fallbackUri: forward:/circuitbreakerExceptionFallback

      # =====================================
      - id: circuitbreaker_fallback_test
        uri: ${test.uri}
        predicates:
          - Host=**.circuitbreakerfallback.org
        filters:
          - name: CircuitBreaker
            args:
              name: fallbackcmd
              fallbackUri: forward:/circuitbreakerFallbackController
=======
      - id: hystrix_failure_test
        uri: ${test.uri}
        predicates:
        - Host=**.hystrixfailure.org
        filters:
        - Hystrix=failcmd

      # =====================================
      - id: hystrix_fallback_test
        uri: ${test.uri}
        predicates:
        - Host=**.hystrixfallback.org
        filters:
        - name: Hystrix
          args:
            name: fallbackcmd
            fallbackUri: forward:/fallbackcontroller

      # =====================================
      - id: hystrix_exception_fallback_test
        uri: ${test.uri}
        predicates:
        - Host=**.hystrixexceptionfallback.org
        filters:
        - name: Hystrix
          args:
            name: fallbackcmd
            fallbackUri: forward:/exceptionFallback

      # =====================================
      - id: hystrix_success_test
        uri: ${test.uri}
        predicates:
        - Host=**.hystrixsuccess.org
        filters:
        - Hystrix=successcmd
>>>>>>> cf13c284

      # =====================================
      - id: load_balancer_client_test
        uri: lb://testservice
        predicates:
        - Host=**.loadbalancerclient.org

      # =====================================
      - id: load_balancer_client_empty_test
        uri: lb://serviceshouldnotexistanywhere
        predicates:
        - Host=**.loadbalancerclientempty.org

      # =====================================
      - id: method_test
        uri: ${test.uri}
        predicates:
        - Method=GET
        - Host=**.method.org

      # =====================================
      - id: not_between_test
        uri: ${test.uri}
        predicates:
        - Host=**.notbetween.org
        - Between=1000-03-13T10:39:37.518-04:00[America/New_York],1002-03-13T10:39:37.518-04:00[America/New_York]

      # =====================================
      - id: path_test
        uri: ${test.uri}
        predicates:
        - Path=/{org}/{scope}/function,false
        - Host=**.path.org
        filters:
        - SetPath=/anything/{org}{scope}

      # =====================================
      - id: path_test_two
        uri: ${test.uri}
        predicates:
        - Path=/{org}/{scope}/function,true
        - Host=**.path.org
        filters:
        - SetStatus=404

        # =====================================
      - id: path_multi
        uri: ${test.uri}
        predicates:
        - Host=**.pathmulti.org
        - Path=/anything/multi1{num},/anything/multi2{num}
        filters:
        - SetPath=/anything/multi{num}

        # =====================================
      - id: per_route_connect_timeout
        uri: http://localhost:32167
        predicates:
          - name: Path
            args:
              pattern: /connect/delay/{timeout}
        metadata:
          connect-timeout: 5

        # =====================================
      - id: per_route_response_timeout
        uri: ${test.uri}
        predicates:
          - name: Path
            args:
              pattern: /route/delay/{timeout}
        filters:
          - StripPrefix=1
        metadata:
          response-timeout: 1000

      # =====================================
      - id: redirect_to_test
        uri: ${test.uri}
        predicates:
        - Host=**.redirectto.org
        filters:
        - RedirectTo=302, https://example.org

      # =====================================
      - id: remove_request_header_test
        uri: ${test.uri}
        predicates:
        - Host=**.removerequestheader.org
        - Path=/headers
        filters:
        - RemoveRequestHeader=X-Request-Foo

      # =====================================
      - id: remove_response_header_test
        uri: ${test.uri}
        predicates:
        - Host=**.removereresponseheader.org
        - Path=/headers
        filters:
        - AddResponseHeader=X-Request-Foo, Bar
        - RemoveResponseHeader=X-Request-Foo

        # =====================================
      - id: rewrite_location_response_header_test
        uri: ${test.uri}
        predicates:
          - Host=**.rewritelocationresponseheader.org
          - Path=/headers
        filters:
          - AddResponseHeader=Location, https://backend.org:443/v1/some/object/id
          - RewriteLocationResponseHeader

        # =====================================
      - id: rewrite_response_header_test
        uri: ${test.uri}
        predicates:
          - Host=**.rewriteresponseheader.org
          - Path=/headers
        filters:
          - AddResponseHeader=X-Request-Foo, /42?user=ford&password=omg!what&flag=true
          - RewriteResponseHeader=X-Request-Foo, password=[^&]+, password=***

        # =====================================
      - id: sccb_failure_test
        uri: ${test.uri}
        predicates:
          - Host=**.sccbfailure.org
        filters:
          - CircuitBreaker=failcmd

        # =====================================
      - id: sccb_success_test
        uri: ${test.uri}
        predicates:
          - Host=**.sccbsuccess.org
        filters:
          - CircuitBreaker=successcmd

        # =====================================
      - id: sccb_timeout_test
        uri: ${test.uri}
        predicates:
          - Host=**.sccbtimeout.org
        filters:
          - CircuitBreaker=timeoutcmd

      # =====================================
      - id: secure_headers_test
        uri: ${test.uri}
        predicates:
        - Host=**.secureheaders.org
        - Path=/headers
        filters:
        - SecureHeaders

      # =====================================
      - id: set_path_test
        uri: ${test.uri}
        predicates:
        - Host=**.setpath.org
        - Path=/foo/{segment}
        filters:
        - SetPath=/{segment}

        # =====================================
      - id: set_path_host_test
        uri: ${test.uri}
        predicates:
        - Host={subdomain}.setpathhost.org
        filters:
        - SetPath=/{subdomain}

      # =====================================
      - id: set_response_header_test
        uri: ${test.uri}
        predicates:
        - Host=**.setreresponseheader.org
        - Path=/headers
        filters:
        - AddResponseHeader=X-Response-Foo, Bar1
        - AddResponseHeader=X-Response-Foo, Bar2
        - SetResponseHeader=X-Response-Foo, Bar

      # =====================================
      - id: set_status_int_test
        uri: ${test.uri}
        predicates:
        - Host=**.setstatusint.org
        - Path=/headers
        filters:
        - name: SetStatus
          args:
            status: 401

      # =====================================
      - id: set_status_string_test
        uri: ${test.uri}
        predicates:
        - Host=**.setstatusstring.org
        - Path=/headers
        filters:
        - SetStatus=BAD_REQUEST

        # =====================================
      - id: strip_prefix_test
        uri: ${test.uri}
        predicates:
          - Host=**.stripprefix.org
          - Path=/foo/**
        filters:
          - StripPrefix=2

      # =====================================
      - id: rewrite_path_test
        uri: ${test.uri}
        predicates:
        - Host=**.baz.org
        - RemoteAddr=127.0.0.1/24
        filters:
        # $\ is being used as an escape
        - RewritePath=/foo/(?<segment>.*), /$\{segment}
        - AddRequestHeader=X-Request-Foo, Bar
        - AddRequestHeader=X-Request-Baz, Bat

        # =====================================
      - id: route_with_metadata
        uri: ${test.uri}
        order: 10000
        predicates:
          - name: Path
            args:
              pattern: /route_with_metadata
        metadata:
          optionName: "OptionValue"
          compositeObject:
            name: "value"
          iAmNumber: 1

      # =====================================
      - id: weight_high_test
        uri: ${test.uri}
        predicates:
        - Host=**.weighthigh.org
        - Weight=group1, 8

      # =====================================
      # should be last and not follow alphabetical order
      - id: default_path_to_httpbin
        uri: ${test.uri}
        order: 10000
        predicates:
        - name: Path
          args:
            pattern: /**

management:
  endpoints:
    web:
      exposure:
        include: "*"<|MERGE_RESOLUTION|>--- conflicted
+++ resolved
@@ -168,52 +168,6 @@
         - Host=**.hostmulti1.org,**.hostmulti2.org
 
       # =====================================
-<<<<<<< HEAD
-      - id: sccb_success_test
-        uri: ${test.uri}
-        predicates:
-        - Host=**.sccbsuccess.org
-        filters:
-        - CircuitBreaker=successcmd
-
-        # =====================================
-      - id: sccb_timeout_test
-        uri: ${test.uri}
-        predicates:
-          - Host=**.sccbtimeout.org
-        filters:
-          - CircuitBreaker=timeoutcmd
-
-      # =====================================
-      - id: sccb_failure_test
-        uri: ${test.uri}
-        predicates:
-        - Host=**.sccbfailure.org
-        filters:
-          - CircuitBreaker=failcmd
-
-      # =====================================
-      - id: circuitbreaker_exception_fallback_test
-        uri: ${test.uri}
-        predicates:
-          - Host=**.circuitbreakerexceptionfallback.org
-        filters:
-          - name: CircuitBreaker
-            args:
-              name: fallbackcmd
-              fallbackUri: forward:/circuitbreakerExceptionFallback
-
-      # =====================================
-      - id: circuitbreaker_fallback_test
-        uri: ${test.uri}
-        predicates:
-          - Host=**.circuitbreakerfallback.org
-        filters:
-          - name: CircuitBreaker
-            args:
-              name: fallbackcmd
-              fallbackUri: forward:/circuitbreakerFallbackController
-=======
       - id: hystrix_failure_test
         uri: ${test.uri}
         predicates:
@@ -250,7 +204,6 @@
         - Host=**.hystrixsuccess.org
         filters:
         - Hystrix=successcmd
->>>>>>> cf13c284
 
       # =====================================
       - id: load_balancer_client_test
